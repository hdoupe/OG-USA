--- conflicted
+++ resolved
@@ -1533,13 +1533,7 @@
 
 
 def get_tax_func_estimate(baseline=False, analytical_mtrs=False,
-<<<<<<< HEAD
-  age_specific=False, start_year=2016, reform={}, guid='', data=None,
-  tx_func_est_path=None):
-=======
-                          age_specific=False, start_year=2016, reform={},
-                          guid='', tx_func_est_path=None):
->>>>>>> 9d02ba45
+  age_specific=False, start_year=2016, reform={}, guid='', data=None):
     '''
     --------------------------------------------------------------------
     This function calls the tax function estimation routine and saves
@@ -1571,17 +1565,10 @@
     dict_params = tax_func_estimate(start_year, baseline,
         analytical_mtrs, age_specific, reform, data=data)
     if baseline:
-<<<<<<< HEAD
-        baseline_pckl = tx_func_est_path or "TxFuncEst_baseline{}.pkl".format(guid)
-        pkl_path = os.path.join(TAX_ESTIMATE_PATH, baseline_pckl)
-    else:
-        policy_pckl = tx_func_est_path or "TxFuncEst_policy{}.pkl".format(guid)
-=======
         baseline_pckl = tx_func_est_path or "TxFuncEst_{}.pkl".format(guid)
         pkl_path = os.path.join(TAX_ESTIMATE_PATH, baseline_pckl)
     else:
         policy_pckl = tx_func_est_path or "TxFuncEst_{}.pkl".format(guid)
->>>>>>> 9d02ba45
         pkl_path = os.path.join(TAX_ESTIMATE_PATH, policy_pckl)
 
     pickle.dump(dict_params, open(pkl_path, "wb"))