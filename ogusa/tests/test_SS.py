--- conflicted
+++ resolved
@@ -557,15 +557,11 @@
     # Test SS.run_SS function.  Provide inputs to function and
     # ensure that output returned matches what it has been before.
     if baseline is False:
-<<<<<<< HEAD
         tax_func_path_baseline = os.path.join(CUR_PATH,
                                               'TxFuncEst_baseline.pkl')
         tax_func_path = os.path.join(CUR_PATH,
                                      'TxFuncEst_policy.pkl')
         execute.runner(utils.BASELINE_DIR, utils.BASELINE_DIR,
-=======
-        execute.runner(constants.BASELINE_DIR, constants.BASELINE_DIR,
->>>>>>> a0b96872
                        time_path=False, baseline=True,
                        og_spec=param_updates, run_micro=False,
                        tax_func_path=tax_func_path_baseline)
