from __future__ import print_function
'''
------------------------------------------------------------------------
Last updated 4/8/2016

This program reads in the output from TPI.py and creates table of
percentage changes between the baseline and policy results.

This py-file calls the following other file(s):
            /baseline_dir/TPI/TPI_macro_vars.pkl
            /policy_dir/TPI/TPI_macro_vars.pkl
            /baseline_dir/SSinit/ss_init_vars.pkl
            /policy_dir/SSinit/ss_init_vars.pkl

This py-file creates the following other file(s): None
------------------------------------------------------------------------
'''

# Packages
import numpy as np
try:
    import cPickle as pickle
except ImportError:
    import pickle
import os
from ogusa.utils import safe_read_pickle
<<<<<<< HEAD
=======

>>>>>>> ac414deb

def dump_diff_output(baseline_dir, policy_dir):
    '''
    --------------------------------------------------------------------
    This function reads the pickles with the SS and time path results
    from the baseline and reform and then calculates the percentage
    differences between the two for each year in the 10-year budget
    window, over the entire budget window, and in the SS.
    --------------------------------------------------------------------

    INPUTS:
    baseline_dir = string, path for directory with baseline policy results
    policy_dir   = string, path for directory with reform policy results

    OTHER FUNCTIONS AND FILES CALLED BY THIS FUNCTION: None

    OBJECTS CREATED WITHIN FUNCTION:
    tpi_macro_vars_policy_path   = string, path to pickle with time path
                                    results for reform
    tpi_macro_vars_policy        = dictionary, dictionary with numpy arrays of
                                    results from transition path equilibrium for reform
    tpi_macro_vars_baseline_path = string, path to pickle with time path
                                    results for baseline policy
    tpi_macro_vars_baseline      = dictionary, dictionary with numpy arrays of
                                    results from transition path equilibrium for baseline policy
    baseline_macros              = [7,T] array, numpy array with time path for relevant macro
                                    variables from baseline equilibrium
    policy_macros                = [7,T] array, numpy array with time path for relevant macro
                                    variables from reform equilibrium
    pct_changes                  = [7,12] array, numpy array with pct changes in macro variables
                                    from baseline to reform for each year
                                    in the budget window (10 years), over all 10 years, and in the SS
    ss_policy_path               = string, path to pickle of SS results for reform
    ss_policy                    = dictionary, dictionary with numpy arrays of results from
                                    SS equilibrium for reform
    ss_baseline_path             = string, path to pickle of SS results for baseline
    ss_baseline                  = dictionary, dictionary with numpy arrays of results from
                                    SS equilibrium for baseline

    RETURNS: pct_changes
    --------------------------------------------------------------------
    '''

    # read macro output
    tpi_baseline_dir = os.path.join(baseline_dir, "TPI")
    tpi_policy_dir = os.path.join(policy_dir, "TPI")
    if not os.path.exists(tpi_policy_dir):
        os.mkdir(tpi_policy_dir)
<<<<<<< HEAD
    tpi_macro_vars_policy_path = os.path.join(tpi_policy_dir,
                                              "TPI_vars.pkl")
    tpi_macro_vars_policy = safe_read_pickle(tpi_macro_vars_policy_path)
    tpi_macro_vars_baseline_path = os.path.join(tpi_baseline_dir,
                                                "TPI_vars.pkl")
=======
    tpi_macro_vars_policy_path = os.path.join(tpi_policy_dir, "TPI_vars.pkl")
    tpi_macro_vars_policy = safe_read_pickle(tpi_macro_vars_policy_path)
    tpi_macro_vars_baseline_path = os.path.join(tpi_baseline_dir, "TPI_vars.pkl")
>>>>>>> ac414deb
    tpi_macro_vars_baseline = safe_read_pickle(tpi_macro_vars_baseline_path)

    T = len(tpi_macro_vars_baseline['C'])
    baseline_macros = np.zeros((7, T))
    baseline_macros[0, :] = tpi_macro_vars_baseline['Y'][:T]
    baseline_macros[1, :] = tpi_macro_vars_baseline['C'][:T]
    baseline_macros[2, :] = tpi_macro_vars_baseline['I'][:T]
    baseline_macros[3, :] = tpi_macro_vars_baseline['L'][:T]
    baseline_macros[4, :] = tpi_macro_vars_baseline['w'][:T]
    baseline_macros[5, :] = tpi_macro_vars_baseline['r'][:T]
    baseline_macros[6, :] = tpi_macro_vars_baseline['REVENUE'][:T]

    policy_macros = np.zeros((7, T))
    policy_macros[0, :] = tpi_macro_vars_policy['Y'][:T]
    policy_macros[1, :] = tpi_macro_vars_policy['C'][:T]
    policy_macros[2, :] = tpi_macro_vars_policy['I'][:T]
    policy_macros[3, :] = tpi_macro_vars_policy['L'][:T]
    policy_macros[4, :] = tpi_macro_vars_policy['w'][:T]
    policy_macros[5, :] = tpi_macro_vars_policy['r'][:T]
    policy_macros[6, :] = tpi_macro_vars_policy['REVENUE'][:T]

    pct_changes = np.zeros((7, 12))
    # pct changes for each year in budget window
    pct_changes[:, :10] = ((policy_macros-baseline_macros) /
                           policy_macros)[:, :10]
    # pct changes over entire budget window
    pct_changes[:, 10] = ((policy_macros[:, :10].sum(axis=1) -
                           baseline_macros[:, :10].sum(axis=1)) /
                          policy_macros[:, :10].sum(axis=1))

    # Load SS results
    ss_policy_path = os.path.join(policy_dir, "SS", "SS_vars.pkl")
    ss_policy = safe_read_pickle(ss_policy_path)
    ss_baseline_path = os.path.join(baseline_dir, "SS", "SS_vars.pkl")
<<<<<<< HEAD
    ss_baseline = safe_read_pickle(ss_baseline_path)
=======
    ss_baseline = safe_read_pickle( ss_baseline_path)
>>>>>>> ac414deb
    # pct changes in macro aggregates in SS
    pct_changes[0, 11] = ((ss_policy['Yss'] - ss_baseline['Yss']) /
                          ss_baseline['Yss'])
    pct_changes[1, 11] = ((ss_policy['Css'] - ss_baseline['Css']) /
                          ss_baseline['Css'])
    pct_changes[2, 11] = ((ss_policy['Iss'] - ss_baseline['Iss']) /
                          ss_baseline['Iss'])
    pct_changes[3, 11] = ((ss_policy['Lss'] - ss_baseline['Lss']) /
                          ss_baseline['Lss'])
    pct_changes[4, 11] = ((ss_policy['wss'] - ss_baseline['wss']) /
                          ss_baseline['wss'])
    pct_changes[5, 11] = ((ss_policy['rss'] - ss_baseline['rss']) /
                          ss_baseline['rss'])
    pct_changes[6, 11] = ((ss_policy['revenue_ss'] -
                           ss_baseline['revenue_ss']) /
                          ss_baseline['revenue_ss'])

    return pct_changes, baseline_macros, policy_macros<|MERGE_RESOLUTION|>--- conflicted
+++ resolved
@@ -24,10 +24,7 @@
     import pickle
 import os
 from ogusa.utils import safe_read_pickle
-<<<<<<< HEAD
-=======
 
->>>>>>> ac414deb
 
 def dump_diff_output(baseline_dir, policy_dir):
     '''
@@ -76,17 +73,11 @@
     tpi_policy_dir = os.path.join(policy_dir, "TPI")
     if not os.path.exists(tpi_policy_dir):
         os.mkdir(tpi_policy_dir)
-<<<<<<< HEAD
     tpi_macro_vars_policy_path = os.path.join(tpi_policy_dir,
                                               "TPI_vars.pkl")
     tpi_macro_vars_policy = safe_read_pickle(tpi_macro_vars_policy_path)
     tpi_macro_vars_baseline_path = os.path.join(tpi_baseline_dir,
                                                 "TPI_vars.pkl")
-=======
-    tpi_macro_vars_policy_path = os.path.join(tpi_policy_dir, "TPI_vars.pkl")
-    tpi_macro_vars_policy = safe_read_pickle(tpi_macro_vars_policy_path)
-    tpi_macro_vars_baseline_path = os.path.join(tpi_baseline_dir, "TPI_vars.pkl")
->>>>>>> ac414deb
     tpi_macro_vars_baseline = safe_read_pickle(tpi_macro_vars_baseline_path)
 
     T = len(tpi_macro_vars_baseline['C'])
@@ -121,11 +112,7 @@
     ss_policy_path = os.path.join(policy_dir, "SS", "SS_vars.pkl")
     ss_policy = safe_read_pickle(ss_policy_path)
     ss_baseline_path = os.path.join(baseline_dir, "SS", "SS_vars.pkl")
-<<<<<<< HEAD
     ss_baseline = safe_read_pickle(ss_baseline_path)
-=======
-    ss_baseline = safe_read_pickle( ss_baseline_path)
->>>>>>> ac414deb
     # pct changes in macro aggregates in SS
     pct_changes[0, 11] = ((ss_policy['Yss'] - ss_baseline['Yss']) /
                           ss_baseline['Yss'])
