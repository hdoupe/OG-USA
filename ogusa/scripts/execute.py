--- conflicted
+++ resolved
@@ -13,11 +13,7 @@
 from ogusa.pb_api import Specifications
 
 def runner(output_base, baseline_dir, test=False, time_path=True,
-<<<<<<< HEAD
-           baseline=True, constant_rates=True, tax_func_type='DEP',
-=======
-           baseline=False, constant_rates=False, tax_func_type='DEP',
->>>>>>> 8e7110fe
+           baseline=True, constant_rates=False, tax_func_type='DEP',
            analytical_mtrs=False, age_specific=False, reform={},
            user_params={}, guid='', run_micro=True, small_open=False,
            budget_balance=False, baseline_spending=False, data=None,
