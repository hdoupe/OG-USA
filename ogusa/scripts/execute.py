--- conflicted
+++ resolved
@@ -9,19 +9,8 @@
     import pickle
 import os
 import time
-<<<<<<< HEAD
-
-import ogusa
-from ogusa import calibrate, parameters, demographics, income, utils, SS, TPI
-from ogusa.parameters import DEFAULT_WORLD_INT_RATE
-ogusa.parameters.DATASET = 'REAL'
-from ogusa.utils import DEFAULT_START_YEAR, TC_LAST_YEAR
-SMALL_OPEN_KEYS = ['world_int_rate']
-
-=======
 from ogusa import SS, TPI, utils
 from ogusa.pb_api import Specifications
->>>>>>> 827f8e58
 
 def runner(output_base, baseline_dir, test=False, time_path=True,
            baseline=True, constant_rates=True, tax_func_type='DEP',
@@ -43,98 +32,6 @@
             pass
 
     print('In runner, baseline is ', baseline)
-<<<<<<< HEAD
-    if small_open and (not isinstance(small_open, dict)):
-        raise ValueError('small_open must be False/None or a dict ' +
-                         'with keys: {}'.format(SMALL_OPEN_KEYS))
-    small_open = small_open or {}
-    run_params = ogusa.parameters.get_parameters(
-        output_base, reform=reform, test=test, baseline=baseline,
-        guid=guid, run_micro=run_micro, constant_rates=constant_rates,
-        analytical_mtrs=analytical_mtrs, tax_func_type=tax_func_type,
-        age_specific=age_specific, start_year=start_year, data=data,
-        client=client, num_workers=num_workers, **small_open)
-    run_params['analytical_mtrs'] = analytical_mtrs
-    run_params['small_open'] = bool(small_open)
-    run_params['budget_balance'] = budget_balance
-    run_params['world_int_rate'] = small_open.get('world_int_rate',
-                                                  DEFAULT_WORLD_INT_RATE)
-
-    # Modify ogusa parameters based on user input
-    if 'frisch' in user_params:
-        print("updating frisch and associated")
-        b_ellipse, upsilon = ogusa.elliptical_u_est.estimation(
-            user_params['frisch'],
-            run_params['ltilde']
-        )
-        run_params['b_ellipse'] = b_ellipse
-        run_params['upsilon'] = upsilon
-        run_params.update(user_params)
-    if 'debt_ratio_ss' in user_params:
-        run_params['debt_ratio_ss'] = user_params['debt_ratio_ss']
-    if 'tau_b' in user_params:
-        run_params['tau_b'] = user_params['tau_b']
-
-    # Modify ogusa parameters based on user input
-    if 'g_y_annual' in user_params:
-        print("updating g_y_annual and associated")
-        ending_age = run_params['ending_age']
-        starting_age = run_params['starting_age']
-        S = run_params['S']
-        g_y = ((1 + user_params['g_y_annual']) **
-               (float(ending_age - starting_age) / S) - 1)
-        run_params['g_y'] = g_y
-        run_params.update(user_params)
-
-    # Modify transfer & spending ratios based on user input.
-    if 'T_shifts' in user_params:
-        if not baseline_spending:
-            print('updating ALPHA_T with T_shifts in first',
-                  user_params['T_shifts'].size, 'periods.')
-            T_shifts = np.concatenate(
-                (user_params['T_shifts'],
-                 np.zeros(run_params['ALPHA_T'].size -
-                          user_params['T_shifts'].size)), axis=0)
-            run_params['ALPHA_T'] = run_params['ALPHA_T'] + T_shifts
-    if 'G_shifts' in user_params:
-        if not baseline_spending:
-            print('updating ALPHA_G with G_shifts in first',
-                  user_params['G_shifts'].size, 'periods.')
-            G_shifts = np.concatenate(
-                (user_params['G_shifts'],
-                 np.zeros(run_params['ALPHA_G'].size -
-                          user_params['G_shifts'].size)), axis=0)
-            run_params['ALPHA_G'] = run_params['ALPHA_G'] + G_shifts
-    if 'tG1' in user_params:
-        print('Updating tG1 to beginning year plus', user_params['tG1'],
-              ',which is', start_year + user_params['tG1'])
-        run_params['tG1'] = user_params['tG1']
-    if 'tG2' in user_params:
-        print('Updating tG2 to beginning year plus', user_params['tG2'],
-              ',which is', start_year + user_params['tG2'])
-        run_params['tG2'] = user_params['tG2']
-
-    calibrate_model = False
-    # List of parameter names that will not be changing (unless we decide to
-    # change them for a tax experiment)
-
-    param_names = ['S', 'J', 'T', 'BW', 'lambdas', 'starting_age',
-                   'ending_age', 'beta', 'sigma', 'alpha', 'gamma',
-                   'epsilon', 'nu', 'Z', 'delta', 'E', 'ltilde', 'g_y',
-                   'maxiter', 'mindist_SS', 'mindist_TPI',
-                   'analytical_mtrs', 'b_ellipse',
-                   'k_ellipse', 'upsilon', 'small_open',
-                   'budget_balance', 'ss_firm_r', 'ss_hh_r',
-                   'tpi_firm_r', 'tpi_hh_r', 'tG1', 'tG2', 'alpha_T',
-                   'alpha_G', 'ALPHA_T', 'ALPHA_G', 'rho_G',
-                   'debt_ratio_ss', 'tau_b', 'delta_tau', 'chi_b_guess',
-                   'chi_n_guess', 'etr_params', 'mtrx_params',
-                   'mtry_params', 'tau_payroll', 'tau_bq', 'retire',
-                   'mean_income_data', 'g_n_vector', 'h_wealth',
-                   'p_wealth', 'm_wealth', 'omega', 'g_n_ss',
-                   'omega_SS', 'surv_rate', 'imm_rates', 'e', 'rho',
-                   'initial_debt', 'omega_S_preTP']
-=======
 
     # Get parameter class
     # Note - set run_micro false when initially load class
@@ -145,10 +42,9 @@
                           reform=reform, guid=guid, data=data,
                           client=client, num_workers=num_workers)
 
-    spec.update_specifications({'age_specific': False})
+    spec.update_specifications({'age_specific': age_specific})
     print('path for tax functions: ', spec.output_base)
     spec.get_tax_function_parameters(client, run_micro)
->>>>>>> 827f8e58
 
     '''
     ------------------------------------------------------------------------
@@ -197,9 +93,5 @@
         pickle.dump(tpi_output, open(tpi_vars, "wb"))
 
         print("Time path iteration complete.")
-<<<<<<< HEAD
-    print('It took {0} seconds to get that part done.'.format(time.time() - tick))
-=======
     print("It took {0} seconds to get that part done.".format(
-        time.time() - tick))
->>>>>>> 827f8e58
+        time.time() - tick))