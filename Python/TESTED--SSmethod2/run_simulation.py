'''
------------------------------------------------------------------------
Last updated 6/4/2015

This will run the steady state solver as well as time path iteration.

This py-file calls the following other file(s):
            wealth_data.py
            labor_data.py
            SS.py
            payroll.py
            TPI.py

This py-file creates the following other file(s):
    (make sure that an OUTPUT folder exists)
            OUTPUT/Saved_moments/params_given.pkl
            OUTPUT/Saved_moments/params_changed.pkl
------------------------------------------------------------------------
'''

'''
------------------------------------------------------------------------
Import Packages
------------------------------------------------------------------------
'''

import cPickle as pickle
import os
from glob import glob
from subprocess import call

import numpy as np

import income_polynomials as income
import demographics
import wealth_data
import labor_data


'''
------------------------------------------------------------------------
Setting up the Model
------------------------------------------------------------------------
S            = number of periods an individual lives
J            = number of different ability groups
T            = number of time periods until steady state is reached
lambdas  = desired percentiles of ability groups
scal         = scalar multiplier used in SS files to make the initial value work
starting_age = age of first members of cohort
ending age   = age of the last members of cohort
E            = number of cohorts before S=1
beta_annual  = discount factor for one year
beta         = discount factor for each age cohort
sigma        = coefficient of relative risk aversion
alpha        = capital share of income
Z            = total factor productivity parameter in firms' production
               function
delta_annual = depreciation rate of capital for one year
delta        = depreciation rate of capital for each cohort
ltilde       = measure of time each individual is endowed with each
               period
g_y_annual   = annual growth rate of technology
g_y          = growth rate of technology for one cohort
slow_work    = time at which chi_n starts increasing from 1
chi_n_multiplier = scalar which is increased to force the labor
               distribution to 0
maxiter   = Maximum number of iterations that TPI will undergo
mindist   = Cut-off distance between iterations for TPI
nu           = contraction parameter in steady state iteration process
               representing the weight on the new distribution gamma_nu
b_ellipse    = value of b for elliptical fit of utility function
k_ellipse    = value of k for elliptical fit of utility function
upsilon      = value of omega for elliptical fit of utility function
mean_income_data  = mean income from IRS data file used to calibrate income tax
               (scalar)
a_tax_income = used to calibrate income tax (scalar)
b_tax_income = used to calibrate income tax (scalar)
c_tax_income = used to calibrate income tax (scalar)
d_tax_income = used to calibrate income tax (scalar)
retire       = age in which individuals retire(scalar)
h_wealth     = wealth tax parameter h
m_wealth     = wealth tax parameter m
p_wealth     = wealth tax parameter p
tau_bq       = bequest tax (scalar)
tau_payroll  = payroll tax (scalar)
theta    = payback value for payroll tax (scalar)
e            = S x J matrix of age dependent possible working abilities
               e_s
omega        = T x S x J array of demographics
g_n          = steady state population growth rate
omega_SS     = steady state population distribution
surv_rate    = S x 1 array of survival rates
rho    = S x 1 array of mortality rates
------------------------------------------------------------------------
'''

# Parameters
S = 80
J = 7
T = int(2 * S)
lambdas = np.array([.25, .25, .2, .1, .1, .09, .01])
starting_age = 20
ending_age = 100
E = int(starting_age * (S / float(ending_age-starting_age)))
beta_annual = .96
beta = beta_annual ** (float(ending_age-starting_age) / S)
sigma = 3.0
alpha = .35
Z = 1.0
delta_annual = .05
delta = 1 - ((1-delta_annual) ** (float(ending_age-starting_age) / S))
ltilde = 1.0
g_y_annual = 0.03
g_y = (1 + g_y_annual)**(float(ending_age-starting_age)/S) - 1
# TPI parameters
maxiter = 150
mindist = 3 * 1e-6
nu = .40
TPI_initial_run = True
# Ellipse parameters
b_ellipse = 25.6594
k_ellipse = -26.4902
upsilon = 3.0542
# Tax parameters:
mean_income_data = 84377.0
a_tax_income = 3.03452713268985e-06
b_tax_income = .222
c_tax_income = 133261.0
d_tax_income = .219
retire = np.round(9.0 * S / 16.0) - 1
# Wealth tax params
# These won't be used for the wealth tax, h and m just need
# need to be nonzero to avoid errors
h_wealth = 0.1
m_wealth = 1.0
p_wealth = 0.0
# Tax parameters that are zeroed out for SS
# Initial taxes below
tau_bq = np.zeros(J)
tau_payroll = 0.15
<<<<<<< HEAD
=======
theta = np.zeros(J)
# Flag to prevent graphing from occuring in demographic, income, wealth, and labor files
flag_graphs = False
>>>>>>> 531aa44f
# Generate Income and Demographic parameters
omega, g_n, omega_SS, surv_rate = demographics.get_omega(
    S, J, T, lambdas, starting_age, ending_age, E, flag_graphs)
e = income.get_e(S, J, starting_age, ending_age, lambdas, omega_SS, flag_graphs)
rho = 1-surv_rate
rho[-1] = 1.0

# Generate Wealth data moments
wealth_data.get_wealth_data(lambdas, J, flag_graphs)

# Generate labor data moments

labor_data.labor_data_moments(flag_graphs)

# Remove pickle of altered parameters -- reset the experiment
if os.path.exists("OUTPUT/Saved_moments/params_changed.pkl"):
    os.remove("OUTPUT/Saved_moments/params_changed.pkl")

# List of parameter names that will not be changing (unless we decide to
# change them for a tax experiment.
param_names = ['S', 'J', 'T', 'lambdas', 'starting_age', 'ending_age',
             'beta', 'sigma', 'alpha', 'nu', 'Z', 'delta', 'E',
             'ltilde', 'g_y', 'maxiter',
             'mindist', 'b_ellipse', 'k_ellipse', 'upsilon',
             'a_tax_income',
             'b_tax_income', 'c_tax_income', 'd_tax_income',
             'tau_payroll', 'tau_bq',
             'retire', 'mean_income_data',
             'h_wealth', 'p_wealth', 'm_wealth',
             'SS_stage', 'TPI_initial_run',
             'omega', 'g_n', 'omega_SS', 'surv_rate', 'e', 'rho']

'''
------------------------------------------------------------------------
    Run SS with minimization to fit chi_b and chi_n
------------------------------------------------------------------------
'''

# This is the simulation before getting the replacement rate values

SS_stage = 'constrained_minimization'

dictionary = {}
for key in param_names:
    dictionary[key] = globals()[key]
pickle.dump(dictionary, open("OUTPUT/Saved_moments/params_given.pkl", "w"))

call(['python', 'SS.py'])

'''
------------------------------------------------------------------------
    Run SS and baseline taxes
------------------------------------------------------------------------
'''

SS_stage = 'SS_init'

dictionary = {}
for key in param_names:
    dictionary[key] = globals()[key]
pickle.dump(dictionary, open("OUTPUT/Saved_moments/params_given.pkl", "w"))
call(['python', 'SS.py'])


'''
------------------------------------------------------------------------
    Run the baseline TPI simulation
------------------------------------------------------------------------
'''

# call(['python', 'TPI.py'])
# import TPI

'''
------------------------------------------------------------------------
    Alter desired tax parameters
------------------------------------------------------------------------
'''

# New Tax Parameters

SS_stage = 'SS_tax'
TPI_initial_run = False

d_tax_income = .42


var_names = ['SS_stage', 'TPI_initial_run', 'd_tax_income']
dictionary = {}
for key in var_names:
    dictionary[key] = globals()[key]
pickle.dump(dictionary, open("OUTPUT/Saved_moments/params_changed.pkl", "w"))

'''
------------------------------------------------------------------------
    Run SS with tax experiment
------------------------------------------------------------------------
'''


# print 'Getting SS distribution for wealth tax.'
# call(['python', 'SS.py'])

'''
------------------------------------------------------------------------
    Run TPI for tax experiment
------------------------------------------------------------------------
'''

# call(['python', 'TPI.py'])
# import TPI


'''
------------------------------------------------------------------------
Delete all .pyc files that have been generated
------------------------------------------------------------------------
'''

files = glob('*.pyc')
for i in files:
    os.remove(i)<|MERGE_RESOLUTION|>--- conflicted
+++ resolved
@@ -138,12 +138,8 @@
 # Initial taxes below
 tau_bq = np.zeros(J)
 tau_payroll = 0.15
-<<<<<<< HEAD
-=======
-theta = np.zeros(J)
 # Flag to prevent graphing from occuring in demographic, income, wealth, and labor files
 flag_graphs = False
->>>>>>> 531aa44f
 # Generate Income and Demographic parameters
 omega, g_n, omega_SS, surv_rate = demographics.get_omega(
     S, J, T, lambdas, starting_age, ending_age, E, flag_graphs)
