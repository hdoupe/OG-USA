--- conflicted
+++ resolved
@@ -41,12 +41,6 @@
 
     start_time = time.time()
 
-<<<<<<< HEAD
-    REFORM_DIR = "./OUTPUT_REFORM"
-    BASELINE_DIR = "./OUTPUT_BASELINE"
-
-=======
->>>>>>> 23a3ca7f
     T_shifts = np.zeros(50)
     T_shifts[2:10] = 0.01
     T_shifts[10:40]= -0.01
@@ -82,12 +76,8 @@
     output_base = BASELINE_DIR
     input_dir = BASELINE_DIR
     kwargs={'output_base':output_base, 'baseline_dir':BASELINE_DIR,
-<<<<<<< HEAD
-            'test':True, 'time_path':False, 'baseline':False, 'analytical_mtrs':False, 'age_specific':True,
-=======
             'test':True, 'time_path':True, 'baseline':True,
             'analytical_mtrs':False, 'age_specific':True,
->>>>>>> 23a3ca7f
             'user_params':user_params,'guid':'',
             'run_micro':False, 'small_open': False, 'budget_balance':False, 'baseline_spending':False}
     #p1 = Process(target=runner, kwargs=kwargs)
@@ -104,17 +94,11 @@
     input_dir = REFORM_DIR
     guid_iter = 'reform_' + str(0)
     kwargs={'output_base':output_base, 'baseline_dir':BASELINE_DIR,
-<<<<<<< HEAD
-            'test':True, 'time_path':True, 'baseline':False, 'analytical_mtrs':False, 'age_specific':True,
-            'user_params':user_params,'guid':'PT_reform', 'reform':reform ,
-            'run_micro':False, 'small_open': False, 'budget_balance':False, 'baseline_spending':False}
-=======
             'test':True, 'time_path':True, 'baseline':False,
             'analytical_mtrs':False, 'age_specific':True,
             'user_params':user_params,'guid':'_alt', 'reform':'' ,
             'run_micro':False, 'small_open': True, 'budget_balance':False,
             'baseline_spending':True}
->>>>>>> 23a3ca7f
     #p2 = Process(target=runner, kwargs=kwargs)
     #p2.start()
     runner(**kwargs)
