import os
<<<<<<< HEAD
import multiprocessing
=======
import sys
import multiprocessing
from multiprocessing import Process, Pool
>>>>>>> ac414deb
from dask.distributed import Client
import time
import numpy as np
import pandas as pd
import argparse
from ogusa import postprocess
from ogusa.execute import runner
from ogusa.utils import REFORM_DIR, BASELINE_DIR

CUR_PATH = os.path.abspath(os.path.dirname(__file__))
PUF_PATH = os.path.join(CUR_PATH, '../ogusa/puf.csv')

client = Client(processes=False)
<<<<<<< HEAD
CPU_COUNT = 4  # multiprocessing.cpu_count()
REF_IDXS = [0, 1, 2, 3, 4, 5, 6, 7]
=======
CPU_COUNT = 4#multiprocessing.cpu_count()
REF_IDXS = [0, 1, 2, 3, 4, 5, 6, 7, 8, 9]
>>>>>>> ac414deb

DATA = pd.read_csv(PUF_PATH)
reform0 = {
    2016: {
        '_II_rt1': [.09],
        '_II_rt2': [.135],
        '_II_rt3': [.225],
        '_II_rt4': [.252],
        '_II_rt5': [.297],
        '_II_rt6': [.315],
        '_II_rt7': [0.3564],
    },
}

reform1 = {
    2016: {
        '_II_rt7': [0.35],
    },
}

reform2 = {
    2016: {
        '_II_rt7': [0.34],
        }, }

reform3 = {
    2016: {
        '_CG_rt3': [0.25],
    }, }

reform4 = {
    2016: {
        '_CG_rt3': [0.24],
    }, }

reform5 = {
    2016: {
        '_CG_rt3': [0.16],
    }, }

reform6 = {
    2016: {
        '_STD': [[6100*2, 12200*2, 6100*2, 8950*2, 12200*2],
                 [6200*2, 12400*2, 6200*2, 9100*2, 12400*2],
                 [6300*2, 12600*2, 6300*2, 9250*2, 12600*2]]
    }, }

reform7 = {
    2016: {
        '_STD': [[6100*2.1, 12200*2.1, 6100*2.1, 8950*2.1, 12200*2.1],
                 [6200*2.1, 12400*2.1, 6200*2.1, 9100*2.1, 12400*2.1],
                 [6300*2.1, 12600*2.1, 6300*2.1, 9250*2.1, 12600*2.1]]
    }, }

reform8 = {
    2016: {
        '_II_rt3': [.15],
        '_II_rt4': [.15],
        '_II_rt5': [.15],
        '_II_brk5': [[250000, 250000, 125000, 250000, 250000]]
    }, }


reform9 = {
    2016: {
            '_STD': [[12600, 25200, 12600, 18600, 25300]],
            '_II_brk1': [[27825, 55650, 27825, 39750, 55650]],
            '_II_brk2': [[65005, 130010, 65005, 88180, 130010]],
            '_AMT_rt1': [.0],
            '_AMT_rt2': [.0]
    }, }

reforms = [reform0, reform1, reform2, reform3, reform4, reform5, reform6,
           reform7]

def run_micro_macro(user_params, reform=None, baseline_dir=BASELINE_DIR,
                    reform_dir=REFORM_DIR, guid='', data=PUF_PATH,
                    ok_to_run_baseline=True):

    start_time = time.time()

    T_shifts = np.zeros(50)
    T_shifts[2:10] = 0.01
    T_shifts[10:40] = -0.01
    G_shifts = np.zeros(6)
    G_shifts[0:3] = -0.01
    G_shifts[3:6] = -0.005
<<<<<<< HEAD
    user_params = {'frisch': 0.41, 'start_year': 2017, 'tau_b': 0.20,
                   'debt_ratio_ss': 1.0, 'delta_tau_annual': 0.05,
                   'T_shifts': T_shifts.tolist(),
                   'G_shifts': G_shifts.tolist()}
=======
    user_params = {'frisch': 0.41, 'start_year': 2017,
                   'debt_ratio_ss': 1.0, 'T_shifts': T_shifts,
                   'G_shifts': G_shifts}
>>>>>>> ac414deb

    '''
    ------------------------------------------------------------------------
        Run baseline
    ------------------------------------------------------------------------
    '''
    print('path exists', not os.path.exists(baseline_dir), ok_to_run_baseline)
    # if not os.path.exists(baseline_dir) and ok_to_run_baseline:
    if ok_to_run_baseline:
        output_base = baseline_dir
        kwargs = {'output_base': baseline_dir,
                  'baseline_dir': baseline_dir, 'test': False,
                  'time_path': True, 'baseline': True,
                  'analytical_mtrs': False, 'age_specific': True,
<<<<<<< HEAD
                  'user_params': user_params, 'guid': '',
                  'run_micro': False, 'small_open': False,
=======
                  'user_params': user_params, 'guid': 'baseline',
                  'run_micro': True, 'small_open': False,
>>>>>>> ac414deb
                  'budget_balance': False, 'baseline_spending': False,
                  'data': data, 'client': client, 'num_workers': 4}
        runner(**kwargs)

    '''
    ------------------------------------------------------------------------
        Run reform
    ------------------------------------------------------------------------
    '''
    output_base = reform_dir
    kwargs = {'output_base': output_base, 'baseline_dir': baseline_dir,
              'test': False, 'time_path': True, 'baseline': False,
              'analytical_mtrs': False, 'age_specific': True,
              'user_params': user_params, 'guid': guid,
<<<<<<< HEAD
              'reform': reform, 'run_micro': False, 'small_open': False,
=======
              'reform': reform, 'run_micro': True, 'small_open': False,
>>>>>>> ac414deb
              'budget_balance': False, 'baseline_spending': False,
              'data': data, 'client': client, 'num_workers': 4}
    runner(**kwargs)

    ans = postprocess.create_diff(baseline_dir=baseline_dir,
                                  policy_dir=reform_dir)

<<<<<<< HEAD
    print('Total time of run ', (time.time() - start_time))
=======
    print("total time was ", (time.time() - start_time))
>>>>>>> ac414deb
    print('Percentage changes in aggregates:', ans)


def run_reforms(ref_idxs=REF_IDXS, path_prefix="", cpu_count=CPU_COUNT,
                data=DATA):
    # make sure we have a baseline result before other reforms are run
    ok_to_run_baseline = True
    run_micro_macro({},
                    reforms[0],
                    "./{0}OUTPUT_BASELINE".format(path_prefix),
                    "./{0}OUTPUT_REFORM_{1}".format(path_prefix, 0),
                    str(0),
                    data,
                    ok_to_run_baseline,)
    # run reforms in parallel
<<<<<<< HEAD
    pool = multiprocessing.pool.ThreadPool(processes=2)
=======
    pool = Pool(processes=cpu_count)
>>>>>>> ac414deb
    results = []
    ok_to_run_baseline = False
    for i in range(1, len(reforms)):
        args = ({},
                reforms[i],
                "./{0}OUTPUT_BASELINE".format(path_prefix),
                "./{0}OUTPUT_REFORM_{1}".format(path_prefix, i),
                str(i),
                data,
                ok_to_run_baseline,)
        async_result = pool.apply_async(run_micro_macro, args)
        results.append(async_result)
    for result in results:
        result.get()
    pool.close()
    pool.join()


if __name__ == "__main__":
    parser = argparse.ArgumentParser()
    parser.add_argument("--ref_idxs", default=REF_IDXS,
                        help="List of reform indices to run")
    parser.add_argument("--set_reg_data", action="store_true",
                        help=("If used, we are creating regression data and "
                              "results are written to './REG_*'"))
    parser.add_argument("--cpu_count", default=CPU_COUNT, type=int,
                        help="Number CPUs to use")
    args = parser.parse_args()

    ref_idxs = args.ref_idxs
    if ref_idxs != REF_IDXS:
        ref_idxs = [int(idx) for idx in ref_idxs.split(',')]
    path_prefix = "regression_results/REG_" if args.set_reg_data else ""
    cpu_count = args.cpu_count

    run_reforms(ref_idxs=ref_idxs,
                path_prefix=path_prefix,
                cpu_count=cpu_count)<|MERGE_RESOLUTION|>--- conflicted
+++ resolved
@@ -1,11 +1,5 @@
 import os
-<<<<<<< HEAD
 import multiprocessing
-=======
-import sys
-import multiprocessing
-from multiprocessing import Process, Pool
->>>>>>> ac414deb
 from dask.distributed import Client
 import time
 import numpy as np
@@ -19,13 +13,8 @@
 PUF_PATH = os.path.join(CUR_PATH, '../ogusa/puf.csv')
 
 client = Client(processes=False)
-<<<<<<< HEAD
 CPU_COUNT = 4  # multiprocessing.cpu_count()
 REF_IDXS = [0, 1, 2, 3, 4, 5, 6, 7]
-=======
-CPU_COUNT = 4#multiprocessing.cpu_count()
-REF_IDXS = [0, 1, 2, 3, 4, 5, 6, 7, 8, 9]
->>>>>>> ac414deb
 
 DATA = pd.read_csv(PUF_PATH)
 reform0 = {
@@ -101,6 +90,7 @@
 reforms = [reform0, reform1, reform2, reform3, reform4, reform5, reform6,
            reform7]
 
+
 def run_micro_macro(user_params, reform=None, baseline_dir=BASELINE_DIR,
                     reform_dir=REFORM_DIR, guid='', data=PUF_PATH,
                     ok_to_run_baseline=True):
@@ -113,16 +103,10 @@
     G_shifts = np.zeros(6)
     G_shifts[0:3] = -0.01
     G_shifts[3:6] = -0.005
-<<<<<<< HEAD
     user_params = {'frisch': 0.41, 'start_year': 2017, 'tau_b': 0.20,
                    'debt_ratio_ss': 1.0, 'delta_tau_annual': 0.05,
                    'T_shifts': T_shifts.tolist(),
                    'G_shifts': G_shifts.tolist()}
-=======
-    user_params = {'frisch': 0.41, 'start_year': 2017,
-                   'debt_ratio_ss': 1.0, 'T_shifts': T_shifts,
-                   'G_shifts': G_shifts}
->>>>>>> ac414deb
 
     '''
     ------------------------------------------------------------------------
@@ -137,13 +121,8 @@
                   'baseline_dir': baseline_dir, 'test': False,
                   'time_path': True, 'baseline': True,
                   'analytical_mtrs': False, 'age_specific': True,
-<<<<<<< HEAD
                   'user_params': user_params, 'guid': '',
                   'run_micro': False, 'small_open': False,
-=======
-                  'user_params': user_params, 'guid': 'baseline',
-                  'run_micro': True, 'small_open': False,
->>>>>>> ac414deb
                   'budget_balance': False, 'baseline_spending': False,
                   'data': data, 'client': client, 'num_workers': 4}
         runner(**kwargs)
@@ -158,11 +137,7 @@
               'test': False, 'time_path': True, 'baseline': False,
               'analytical_mtrs': False, 'age_specific': True,
               'user_params': user_params, 'guid': guid,
-<<<<<<< HEAD
               'reform': reform, 'run_micro': False, 'small_open': False,
-=======
-              'reform': reform, 'run_micro': True, 'small_open': False,
->>>>>>> ac414deb
               'budget_balance': False, 'baseline_spending': False,
               'data': data, 'client': client, 'num_workers': 4}
     runner(**kwargs)
@@ -170,11 +145,7 @@
     ans = postprocess.create_diff(baseline_dir=baseline_dir,
                                   policy_dir=reform_dir)
 
-<<<<<<< HEAD
-    print('Total time of run ', (time.time() - start_time))
-=======
     print("total time was ", (time.time() - start_time))
->>>>>>> ac414deb
     print('Percentage changes in aggregates:', ans)
 
 
@@ -190,11 +161,7 @@
                     data,
                     ok_to_run_baseline,)
     # run reforms in parallel
-<<<<<<< HEAD
     pool = multiprocessing.pool.ThreadPool(processes=2)
-=======
-    pool = Pool(processes=cpu_count)
->>>>>>> ac414deb
     results = []
     ok_to_run_baseline = False
     for i in range(1, len(reforms)):
